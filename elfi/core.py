import numpy as np
import uuid

import operator
from tornado import gen

from dask.delayed import delayed
import itertools
from functools import partial
from collections import defaultdict
from .utils import to_slice, slice_intersect, slen
from . import env


DEFAULT_DATATYPE = np.float32


class Node(object):
    """A base class representing Nodes in a graphical model.
    This class is inherited by all types of nodes in the model.

    Attributes
    ----------
    name : string
    parents : list of Nodes
    children : list of Nodes
    """
    def __init__(self, name, *parents):
        self.name = name
        self.parents = []
        self.children = []
        self.add_parents(parents)

    def reset(self, *args, **kwargs):
        pass

    def add_parents(self, nodes):
        for n in self.node_list(nodes):
            self.add_parent(n)

    def add_parent(self, node, index=None, index_child=None):
        """Adds a parent and assigns itself as a child of node. Only add if new.

        Parameters
        ----------
        node : Node or None
            If None, this function will not do anything
        index : int
            Index in self.parents where to insert the new parent.
        index_child : int
            Index in self.children where to insert the new child.
        """
        if node is None:
            return
        node = self._ensure_node(node)
        if node in self.descendants:
            raise ValueError("Cannot have cyclic graph structure.")
        if not node in self.parents:
            if index is None:
                index = len(self.parents)
            else:
                if index < 0 or index > len(self.parents):
                    raise ValueError("Index out of bounds.")
            self.parents.insert(index, node)
        node._add_child(self, index_child)

    def _add_child(self, node, index=None):
        node = self._ensure_node(node)
        if not node in self.children:
            if index is None:
                index = len(self.children)
            else:
                if index < 0 or index > len(self.children):
                    raise ValueError("Index out of bounds.")
            self.children.insert(index, node)

    def __str__(self):
        return self.name

    def __repr__(self):
        return self.__str__()

    def is_root(self):
        return len(self.parents) == 0

    def is_leaf(self):
        return len(self.children) == 0

    def remove(self, keep_parents=False, keep_children=False):
        """Remove references to self from parents and children.

        Parameters
        ----------
        parent_or_index : Node or int
        """
        if not keep_parents:
            while len(self.parents) > 0:
                self.remove_parent(0)
        if not keep_children:
            for c in self.children.copy():
                c.remove_parent(self)

    def remove_parent(self, parent_or_index):
        """Remove a parent from self and self from parent's children.

        Parameters
        ----------
        parent_or_index : Node or int
        """
        index = parent_or_index
        if isinstance(index, Node):
            for i, p in enumerate(self.parents):
                if p == parent_or_index:
                    index = i
                    break
        if isinstance(index, Node):
            raise Exception("Could not find a parent")
        parent = self.parents[index]
        del self.parents[index]
        parent.children.remove(self)
        return index

    def change_to(self, node, transfer_parents=True, transfer_children=True):
        """Effectively changes self to another node. Reference to self is untouched.

        Parameters
        ----------
        node : Node
            The new Node to change self to.
        transfer_parents : boolean
            Whether to reuse current parents.
        transfer_children : boolean
            Whether to reuse current children, which will also be reset recursively.

        Returns
        -------
        node : Node
            The new node with parents and children associated.
        """
        if transfer_parents:
            parents = self.parents.copy()
            for p in parents:
                self.remove_parent(p)
            node.add_parents(parents)

        if transfer_children:
            children = self.children.copy()
            for c in children:
                index = c.remove_parent(self)
                c.add_parent(node, index=index)
                c.reset(propagate=True)

        return node

    @property
    def ancestors(self):
        _ancestors = self.parents.copy()
        for n in self.parents:
            for m in n.ancestors:
                if m not in _ancestors:
                    _ancestors.append(m)
        return _ancestors

    @property
    def descendants(self):
        _descendants = self.children.copy()
        for n in self.children:
            for m in n.descendants:
                if m not in _descendants:
                    _descendants.append(m)
        return _descendants

    @property
    def component(self):
        return [self] + self.ancestors + self.descendants

    #@property
    #def graph(self):
    #    return Graph(self)

    @property
    def label(self):
        return self.name

    @property
    def neighbours(self):
        return self.children + self.parents

    """Private methods"""

    def _convert_to_node(self, obj, name):
        raise ValueError("No conversion to Node for value {}".format(obj))

    def _ensure_node(self, obj):
        if isinstance(obj, Node):
            return obj
        name = "_{}_{}".format(self.name, str(uuid.uuid4().hex[0:6]))
        return self._convert_to_node(obj, name)

    """Static methods"""

    @staticmethod
    def node_list(nodes):
        if isinstance(nodes, dict):
            nodes = nodes.values()
        elif isinstance(nodes, Node):
            nodes = [nodes]
        return nodes


# TODO: add version number to key so that resets are not confused in dask scheduler
def make_key(name, sl):
    """Makes the dask key for the outputs of nodes

    Parameters
    ----------
    name : string
        name of the output (e.g. node name)
    sl : slice
        data slice that is covered by this output

    Returns
    -------
    a tuple key
    """
    n = slen(sl)
    if n <= 0:
        ValueError("Slice has no length")
    return (name, sl.start, n)


def is_elfi_key(key):
    return isinstance(key, tuple) and len(key) == 3 and isinstance(key[0], str)


def get_key_slice(key):
    """Returns the corresponding slice from 'key'.
    """
    return slice(key[1], key[1] + key[2])


def get_key_name(key):
    return key[0]


def reset_key_slice(key, new_sl):
    """Resets the slice from 'key' to 'new_sl'

    Returns
    -------
    a new key
    """
    return make_key(get_key_name(key), new_sl)


def reset_key_name(key, name):
    """Resets the name from 'key' to 'name'

    Returns
    -------
    a new key
    """
    return make_key(name, get_key_slice(key))


<<<<<<< HEAD
def get_named_item(output, item, name=None):
    """Makes a delayed object by appending "-name" to the output key name

    Parameters
    ----------
    output : delayed node output
    item : str
       item to take from the output
    name : str
       delayed key name (default: item)

    Returns
    -------
    delayed object yielding the item
    """
    name = name or item
    new_key_name = get_key_name(output.key) + '-' + str(name)
    new_key = reset_key_name(output.key, new_key_name)
    return delayed(operator.getitem)(output, item, dask_key_name=new_key)


class ElfiStore:
    """Store interface for Elfi outputs and data.

    All implementations must be able to store the output data. Storing the output
    dict is optional.

    """

    def write(self, output, done_callback=None):
        """Write output or output data to store

        Parameters
        ----------
        output : delayed output
        done_callback : fn(key, result)
           result is either the concrete result or a finished future for the result

        """
        raise NotImplementedError

    def read(self, key):
        """Implementation of this method is optional.

        Parameters
        ----------
        key : output key

        Returns
        -------
        the output result
        """
        raise NotImplementedError

    def read_data(self, sl):
        """

        Parameters
        ----------
        sl : slice

        Returns
        -------
        output data for the slice
        """
        raise NotImplementedError

    def reset(self):
        """Reset the store to the initial state. All results will be cleared.
        """
        raise NotImplementedError


class LocalDataStore(ElfiStore):
    """Wrapper for any "local object store"
=======
class OutputHandler:
    """Handles a continuous list of outputs for a node.
>>>>>>> 2f9dcf24
    """

    def __init__(self, local_store):
        """

        Parameters
        ----------
        local_store : object
           any object able to store output data for the node. Only requirement is that it
           supports slicing.
        """
        self._output_name = None
        self._local_store = local_store
        self._pending_persisted = defaultdict(lambda: None)

    def write(self, output, done_callback=None):
        key = output.key
        # FIXME: no need to set every time
        self._output_name = get_key_name(key)
        d = env.client().persist(output)
        # We must keep the reference around so that the result is not cleared from memory
        self._pending_persisted[key] = d
        # Take out the underlying future
        future = d.dask[key]
        future.add_done_callback(lambda f: self._post_task(key, f, done_callback))

    def read_data(self, sl):
        name = self._output_name + "-data"
        key = make_key(name, sl)
        return delayed(self._local_store[sl], name=key, pure=True)

    def reset(self):
        self._pending_persisted.clear()

    # Issue https://github.com/dask/distributed/issues/647
    @gen.coroutine
    def _post_task(self, key, future, done_callback=None):
        sl = get_key_slice(key)
        res = yield future._result()
        self._local_store[sl] = res['data']
        # Inform that the result is stored
        if done_callback is not None:
            done_callback(key, res)
        # Remove the future reference
        del self._pending_persisted[key]


class MemoryStore(ElfiStore):
    """Cache results in memory of the workers using dask.distributed."""
    def __init__(self):
        self._persisted = defaultdict(lambda: None)

    def write(self, output, done_callback=None):
        key = output.key
        # Persist key to client
        d = env.client().persist(output)
        self._persisted[key] = d

        future = d.dask[key]
        if done_callback is not None:
            future.add_done_callback(lambda f: done_callback(key, f))

    def read(self, key):
        return self._persisted[key].compute()

    def read_data(self, sl):
        # TODO: allow arbitrary slices to be taken, now they have to match
        output = [d for key, d in self._persisted.items() if get_key_slice(key) == sl][0]
        return get_named_item(output, 'data')

    def reset(self):
        self._persisted.clear()


class DelayedOutputCache:
    """Handles a continuous list of delayed outputs for a node.
    """
    def __init__(self, store=None):
        """

        Parameters
        ----------
        store : None, ElfiStore or "local data store object"
           "local data store object" means any object able to store output data for the node.
           Only requirement is that it needs to support slicing.
           Examples: local numpy array, h5py instance
           See also: LocalDataStore
        """
        self._delayed_outputs = []
        self._stored_mask = []
        self._store = self._prepare_store(store)

    def _prepare_store(self, store):
        # Handle local store objects
        if store is None:
            return None
        if not isinstance(store, ElfiStore):
            store = LocalDataStore(store)
        return store

    def __len__(self):
        l = 0
        for o in self._delayed_outputs:
            l += slen(get_key_slice(o.key))
        return l

    def append(self, output):
<<<<<<< HEAD
        """Appends output to cache/store

        """
        if len(self) != get_key_slice(output.key).start:
            raise ValueError('Appending a non matching slice')

        self._delayed_outputs.append(output)
        self._stored_mask.append(False)
        if self._store:
            self._store.write(output, done_callback=self._set_stored)

    def reset(self):
        del self._delayed_outputs[:]
        del self._stored_mask[:]
        if self._store is not None:
            self._store.reset()

    def __getitem__(self, sl):
        """
        Returns the delayed data in slice `sl`
=======
        """Appends outputs to cache/store.
        """
        if len(self) != get_key_slice(output.key).start:
            raise ValueError("Appending a non matching slice")
        self._outputs.append(output)

    def __getitem__(self, sl):
        """Returns the data in slice 'sl'.
>>>>>>> 2f9dcf24
        """
        sl = to_slice(sl)
        outputs = self._get_output_datalist(sl)

        # Return the data_slice
        if len(outputs) == 0:
            empty = np.zeros(shape=(0,0))
            output = delayed(empty)
        elif len(outputs) == 1:
            output = outputs[0]
        else:
            key = reset_key_slice(outputs[0].key, sl)
            output = delayed(np.vstack)(tuple(outputs), dask_key_name=key)
        return output

    def _get_output_datalist(self, sl):
        data_list = []
        for i, output in enumerate(self._delayed_outputs):
            output_sl = get_key_slice(output.key)
            intsect_sl = slice_intersect(output_sl, sl)
            if slen(intsect_sl) == 0:
                continue
<<<<<<< HEAD
            if self._stored_mask[i] == True:
                output_data = self._store.read_data(output_sl)
            else:
                output_data = get_named_item(output, 'data')
=======
            output = self.__class__.get_named_item(output, "data")
>>>>>>> 2f9dcf24
            if slen(intsect_sl) != slen(output_sl):
                # Take a subset of the data-slice
                intsect_key = reset_key_slice(output_data.key, intsect_sl)
                sub_sl = slice_intersect(intsect_sl, offset=output_sl.start)
                output_data = delayed(operator.getitem)(output_data, sub_sl, dask_key_name=intsect_key)
            data_list.append(output_data)
        return data_list

    def _set_stored(self, key, result):
        """Inform that the result is computed for the `key`.

<<<<<<< HEAD
        Allows self to start using the stored delayed object

        Parameters
        ----------
        key : key of the original output
        result : future or concrete result of the output (currently not used)
        """
        output = [i for i,o in enumerate(self._delayed_outputs) if o.key == key]
        if len(output) != 1:
            # TODO: this error doesn't actually currently propagate into the main thread
            # Also make a separate case for len > 1
            raise LookupError('Cannot find output with the given key')
        i = output[0]
        self._stored_mask[i] = True
=======
    @staticmethod
    def get_named_item(output, item):
        new_key_name = get_key_name(output.key) + "-" + str(item)
        new_key = reset_key_name(output.key, new_key_name)
        return delayed(operator.getitem)(output, item, dask_key_name=new_key)
>>>>>>> 2f9dcf24


def to_output_dict(input_dict, **kwargs):
    output_dict = input_dict.copy()
    for k, v in kwargs.items():
        output_dict[k] = v
    return output_dict


substreams = itertools.count()


def normalize_data(data, n):
    """Broadcasts scalars and lists to 2d numpy arrays with distinct values along axis 0.
    Normalization rules:
    - Scalars will be broadcasted to (n,1) arrays
    - One dimensional arrays with length l will be broadcasted to (l,1) arrays
    - Over one dimensional arrays of size (1, ...) will be broadcasted to (n, ...) arrays
    """
    if data is None:
        return None
    data = np.atleast_1d(data)
    # Handle scalars and 1 dimensional arrays
    if data.ndim == 1:
        data = data[:, None]
    # Here we have at least 2d arrays
    if len(data) == 1:
        data = np.tile(data, (n,) + (1,) * (data.ndim - 1))
    return data


def normalize_data_dict(dict, n):
    if dict is None:
        return None
    normalized = {}
    for k, v in dict.items():
        normalized[k] = normalize_data(v, n)
    return normalized


class Operation(Node):
    def __init__(self, name, operation, *parents, store=None):
        """

        Parameters
        ----------
        name : name of the node
        operation : node operation function
        *parents : parents of the nodes
        store : `OutputStore` instance
        """
        super(Operation, self).__init__(name, *parents)
        self.operation = operation

        self._generate_index = 0
        self._delayed_outputs = DelayedOutputCache(store)
        self.reset(propagate=False)

    def acquire(self, n, starting=0, batch_size=None):
<<<<<<< HEAD
        """
        Acquires values from the start or from starting index.
        Generates new ones if needed and updates the _generate_index.
=======
        """Acquires values from the start or from starting index.
        Generates new ones if needed.
>>>>>>> 2f9dcf24
        """
        sl = slice(starting, starting+n)
        if self._generate_index < sl.stop:
            self.generate(sl.stop - self._generate_index, batch_size=batch_size)
        return self.get_slice(sl)

    def generate(self, n, batch_size=None, with_values=None):
        """Generate n new values from the node.
        """
        a = self._generate_index
        b = a + n
        batch_size = batch_size or n
        with_values = normalize_data_dict(with_values, n)

        # TODO: with_values cannot be used with already generated values
<<<<<<< HEAD
        # Ensure store is filled up to `b`
        while len(self._delayed_outputs) < b:
            l = len(self._delayed_outputs)
=======
        # Ensure store is filled up to 'b'
        while len(self._store) < b:
            l = len(self._store)
>>>>>>> 2f9dcf24
            n_batch = min(b-l, batch_size)
            batch_sl = slice(l, l+n_batch)
            batch_values = None
            if with_values is not None:
                batch_values = {k: v[(l-a):(l-a)+n_batch] for k,v in with_values.items()}
            self.get_slice(batch_sl, with_values=batch_values)

        self._generate_index = b
        return self[slice(a, b)]

    def __getitem__(self, sl):
        sl = to_slice(sl)
        return self._delayed_outputs[sl]

    def get_slice(self, sl, with_values=None):
<<<<<<< HEAD
        """
        This function is ensured to give a slice anywhere (already generated or not)
        Does not update _generate_index
=======
        """This function is ensured to give a slice anywhere (already generated or not)
>>>>>>> 2f9dcf24
        """
        # TODO: prevent using with_values with already generated values
        # Check if we need to generate new
        if len(self._delayed_outputs) < sl.stop:
            with_values = normalize_data_dict(with_values, sl.stop - len(self._delayed_outputs))
            new_sl = slice(len(self._delayed_outputs), sl.stop)
            new_input = self._create_input_dict(new_sl, with_values=with_values)
            new_output = self._create_delayed_output(new_sl, new_input, with_values)
            self._delayed_outputs.append(new_output)
        return self[sl]

    def reset(self, propagate=True):
        """Resets the data of the node

        Resets the node to a state as if no data was generated from it.
        If propagate is True (default) also resets its descendants

        Parameters
        ----------
        propagate : bool

        """
        if propagate:
            for c in self.children:
                c.reset()
        self._generate_index = 0
        self._delayed_outputs.reset()

    def _create_input_dict(self, sl, with_values=None):
        n = sl.stop - sl.start
        input_data = tuple([p.get_slice(sl, with_values) for p in self.parents])
        return {
            "data": input_data,
            "n": n,
            "index": sl.start,
        }

    def _create_delayed_output(self, sl, input_dict, with_values=None):
        """

        Parameters
        ----------
        sl : slice
        input_dict : dict
        with_values : dict {'node_name': np.array}

        Returns
        -------
        out : dask.delayed object
            object.key is (self.name, sl.start, n)

        """
        with_values = with_values or {}
        dask_key_name = make_key(self.name, sl)
        if self.name in with_values:
            # Set the data to with_values
            output = to_output_dict(input_dict, data=with_values[self.name])
            return delayed(output, name=dask_key_name)
        else:
            dinput = delayed(input_dict, pure=True)
            return delayed(self.operation)(dinput,
                                           dask_key_name=dask_key_name)

    def _convert_to_node(self, obj, name):
        return Constant(name, obj)


class Constant(Operation):
    def __init__(self, name, value):
        self.value = np.array(value, ndmin=1)
        v = self.value.copy()
        super(Constant, self).__init__(name, lambda input_dict: {"data": v})


"""Operation mixins add additional functionality to the Operation class.
They do not define the actual operation. They only add keyword arguments.
"""


def get_substream_state(master_seed, substream_index):
    """Returns PRNG internal state for the sub stream

    Parameters
    ----------
    master_seed : uint32
    substream_index : uint

    Returns
    -------
    out : tuple
    Random state for the sub stream as defined by numpy

    See Also
    --------
    'numpy.random.RandomState.get_state' for the representation of MT19937 state
    """
    # Fixme: In the future, allow MRG32K3a from https://pypi.python.org/pypi/randomstate
    seeds = np.random.RandomState(master_seed)\
        .randint(np.iinfo(np.uint32).max, size=substream_index+1)
    return np.random.RandomState(seeds[substream_index]).get_state()


class RandomStateMixin(Operation):
    """Makes Operation node stochastic.
    """
    def __init__(self, *args, **kwargs):
        super(RandomStateMixin, self).__init__(*args, **kwargs)
        # Fixme: decide where to set the inference model seed
        self.seed = 0

    def _create_input_dict(self, sl, **kwargs):
        dct = super(RandomStateMixin, self)._create_input_dict(sl, **kwargs)
        dct["random_state"] = self._get_random_state()
        return dct

    def _get_random_state(self):
        i_subs = next(substreams)
        return delayed(get_substream_state, pure=True)(self.seed, i_subs)


class ObservedMixin(Operation):
    """Adds observed data to the class.
    """

    def __init__(self, *args, observed=None, **kwargs):
        super(ObservedMixin, self).__init__(*args, **kwargs)
        if observed is None:
            self.observed = self._inherit_observed()
        elif isinstance(observed, str):
            # numpy array initialization works unintuitively with strings
            self.observed = np.array([[observed]], dtype=object)
        else:
            self.observed = np.atleast_1d(observed)
            if not (self.observed.ndim > 1 and self.observed.shape[0] == 1):
                self.observed = self.observed[None, :]

    def _inherit_observed(self):
        if len(self.parents) < 1:
            raise ValueError("There are no parents to inherit from")
        for parent in self.parents:
            if not hasattr(parent, "observed"):
                raise ValueError("Parent {} has no observed value to inherit".format(parent))
        observed = tuple([p.observed for p in self.parents])
        observed = self.operation({"data": observed, "n": 1})["data"]
        return observed


<<<<<<< HEAD

"""
ABC specific Operation nodes
"""
=======
>>>>>>> 2f9dcf24

"""ABC specific Operation nodes
"""

# For python simulators using numpy random variables
def simulator_operation(simulator, vectorized, input_dict):
    """Calls the simulator to produce output

    Vectorized simulators
    ---------------------
    Calls the simulator(*vectorized_args, n_sim, prng) to create output.
    Each vectorized argument to simulator is a numpy array with shape[0] == 'n_sim'.
    Simulator should return a numpy array with shape[0] == 'n_sim'.

    Sequential simulators
    ---------------------
    Calls the simulator(*args, prng) 'n_sim' times to create output.
    Each argument to simulator is of the dtype of the original array[i].
    Simulator should return a numpy array.

    Parameters
    ----------
    simulator: function
    vectorized: bool
    input_dict: dict
        "n": number of parallel simulations
        "data": list of args as numpy arrays
    """
    # set the random state
    prng = np.random.RandomState(0)
    prng.set_state(input_dict["random_state"])
    n_sim = input_dict["n"]
    if vectorized is True:
        data = simulator(*input_dict["data"], n_sim=n_sim, prng=prng)
    else:
        data = None
        for i in range(n_sim):
            inputs = [v[i] for v in input_dict["data"]]
            d = simulator(*inputs, prng=prng)
            if not isinstance(d, np.ndarray):
                raise ValueError("Simulation operation output type incorrect." +
                    "Expected type np.ndarray, received type {}".format(type(d)))
            if data is None:
                data = np.zeros((n_sim,) + d.shape)
            data[i,:] = d

    if not isinstance(data, np.ndarray):
        raise ValueError("Simulation operation output type incorrect." +
                "Expected type np.ndarray, received type {}".format(type(data)))
    if data.shape[0] != n_sim or len(data.shape) < 2:
        raise ValueError("Simulation operation output format incorrect." +
                " Expected shape == ({}, ...).".format(n_sim) +
                " Received shape == {}.".format(data.shape))
    return to_output_dict(input_dict, data=data, random_state=prng.get_state())


class Simulator(ObservedMixin, RandomStateMixin, Operation):
    """Simulator node

    Parameters
    ----------
    name: string
    simulator: function
    vectorized: bool
        whether the simulator function is vectorized or not
        see definition of simulator_operation for more information
    """
    def __init__(self, name, simulator, *args, vectorized=True, **kwargs):
        operation = partial(simulator_operation, simulator, vectorized)
        super(Simulator, self).__init__(name, operation, *args, **kwargs)


def summary_operation(operation, input):
    data = operation(*input["data"])
    vec_len = input["n"]
    if not isinstance(data, np.ndarray):
        raise ValueError("Summary operation output type incorrect." +
                "Expected type np.ndarray, received type {}".format(type(data)))
    if data.shape[0] != vec_len or len(data.shape) < 2:
        raise ValueError("Summary operation output format incorrect." +
                " Expected shape == ({}, ...).".format(vec_len) +
                " Received shape == {}.".format(data.shape))
    return to_output_dict(input, data=data)


class Summary(ObservedMixin, Operation):
    def __init__(self, name, operation, *args, **kwargs):
        operation = partial(summary_operation, operation)
        super(Summary, self).__init__(name, operation, *args, **kwargs)


def discrepancy_operation(operation, input):
    data = operation(input["data"], input["observed"])
    vec_len = input["n"]
    if not isinstance(data, np.ndarray):
        raise ValueError("Discrepancy operation output type incorrect." +
                "Expected type np.ndarray, received type {}".format(type(data)))
    if data.shape != (vec_len, 1):
        raise ValueError("Discrepancy operation output format incorrect." +
                " Expected shape == ({}, 1).".format(vec_len) +
                " Received shape == {}.".format(data.shape))
    return to_output_dict(input, data=data)


class Discrepancy(Operation):
    """
    The operation input has a tuple of data and tuple of observed
    """
    def __init__(self, name, operation, *args, **kwargs):
        operation = partial(discrepancy_operation, operation)
        super(Discrepancy, self).__init__(name, operation, *args, **kwargs)

    def _create_input_dict(self, sl, **kwargs):
        dct = super(Discrepancy, self)._create_input_dict(sl, **kwargs)
        dct["observed"] = observed = tuple([p.observed for p in self.parents])
        return dct


def threshold_operation(threshold, input):
<<<<<<< HEAD
    data = input['data'][0] < threshold
    return to_output_dict(input, data=data)
=======
    data = input["data"][0] < threshold
    return to_output(input, data=data)
>>>>>>> 2f9dcf24


class Threshold(Operation):
    def __init__(self, name, threshold, *args, **kwargs):
        operation = partial(threshold_operation, threshold)
        super(Threshold, self).__init__(name, operation, *args, **kwargs)


"""Other functions
"""

# Not used?
#def fixed_expand(n, fixed_value):
#    """Creates a new axis 0 (or dimension) along which the value is repeated
#    """
#    return np.repeat(fixed_value[np.newaxis,:], n, axis=0)
#
# class Graph(object):
#     """A container for the graphical model"""
#     def __init__(self, anchor_node=None):
#         self.anchor_node = anchor_node
#
#     @property
#     def nodes(self):
#         return self.anchor_node.component
#
#     def sample(self, n, parameters=None, threshold=None, observe=None):
#         raise NotImplementedError
#
#     def posterior(self, N):
#         raise NotImplementedError
#
#     def reset(self):
#         data_nodes = self.find_nodes(Data)
#         for n in data_nodes:
#             n.reset()
#
#     def find_nodes(self, node_class=Node):
#         nodes = []
#         for n in self.nodes:
#             if isinstance(n, node_class):
#                 nodes.append(n)
#         return nodes
#
#     def __getitem__(self, key):
#         for n in self.nodes:
#             if n.name == key:
#                 return n
#         raise IndexError
#
#     def __getattr__(self, item):
#         for n in self.nodes:
#             if n.name == item:
#                 return n
#         raise AttributeError
#
#     def plot(self, graph_name=None, filename=None, label=None):
#         from graphviz import Digraph
#         G = Digraph(graph_name, filename=filename)
#
#         observed = {"shape": "box", "fillcolor": "grey", "style": "filled"}
#
#         # add nodes
#         for n in self.nodes:
#             if isinstance(n, Fixed):
#                 G.node(n.name, xlabel=n.label, shape="point")
#             elif hasattr(n, "observed") and n.observed is not None:
#                 G.node(n.name, label=n.label, **observed)
#             # elif isinstance(n, Discrepancy) or isinstance(n, Threshold):
#             #     G.node(n.name, label=n.label, **observed)
#             else:
#                 G.node(n.name, label=n.label, shape="doublecircle",
#                        fillcolor="deepskyblue3",
#                        style="filled")
#
#         # add edges
#         edges = []
#         for n in self.nodes:
#             for c in n.children:
#                 if (n.name, c.name) not in edges:
#                     edges.append((n.name, c.name))
#                     G.edge(n.name, c.name)
#             for p in n.parents:
#                 if (p.name, n.name) not in edges:
#                     edges.append((p.name, n.name))
#                     G.edge(p.name, n.name)
#
#         if label is not None:
#             G.body.append("label=" + "\"" + label + "\"")
#
#         return G
#
#     """Properties"""
#
#     @property
#     def thresholds(self):
#         return self.find_nodes(node_class=Threshold)
#
#     @property
#     def discrepancies(self):
#         return self.find_nodes(node_class=Discrepancy)
#
#     @property
#     def simulators(self):
#         return [node for node in self.nodes if isinstance(node, Simulator)]
#
#     @property
#     def priors(self):
#         raise NotImplementedError
#         #Implementation wrong, prior have Value nodes as hyperparameters
#         # priors = self.find_nodes(node_class=Stochastic)
#         # priors = {n for n in priors if n.is_root()}
#         # return priors<|MERGE_RESOLUTION|>--- conflicted
+++ resolved
@@ -263,7 +263,6 @@
     return make_key(name, get_key_slice(key))
 
 
-<<<<<<< HEAD
 def get_named_item(output, item, name=None):
     """Makes a delayed object by appending "-name" to the output key name
 
@@ -339,10 +338,6 @@
 
 class LocalDataStore(ElfiStore):
     """Wrapper for any "local object store"
-=======
-class OutputHandler:
-    """Handles a continuous list of outputs for a node.
->>>>>>> 2f9dcf24
     """
 
     def __init__(self, local_store):
@@ -450,7 +445,6 @@
         return l
 
     def append(self, output):
-<<<<<<< HEAD
         """Appends output to cache/store
 
         """
@@ -471,16 +465,6 @@
     def __getitem__(self, sl):
         """
         Returns the delayed data in slice `sl`
-=======
-        """Appends outputs to cache/store.
-        """
-        if len(self) != get_key_slice(output.key).start:
-            raise ValueError("Appending a non matching slice")
-        self._outputs.append(output)
-
-    def __getitem__(self, sl):
-        """Returns the data in slice 'sl'.
->>>>>>> 2f9dcf24
         """
         sl = to_slice(sl)
         outputs = self._get_output_datalist(sl)
@@ -503,14 +487,12 @@
             intsect_sl = slice_intersect(output_sl, sl)
             if slen(intsect_sl) == 0:
                 continue
-<<<<<<< HEAD
+
             if self._stored_mask[i] == True:
                 output_data = self._store.read_data(output_sl)
             else:
                 output_data = get_named_item(output, 'data')
-=======
-            output = self.__class__.get_named_item(output, "data")
->>>>>>> 2f9dcf24
+
             if slen(intsect_sl) != slen(output_sl):
                 # Take a subset of the data-slice
                 intsect_key = reset_key_slice(output_data.key, intsect_sl)
@@ -522,7 +504,6 @@
     def _set_stored(self, key, result):
         """Inform that the result is computed for the `key`.
 
-<<<<<<< HEAD
         Allows self to start using the stored delayed object
 
         Parameters
@@ -537,13 +518,6 @@
             raise LookupError('Cannot find output with the given key')
         i = output[0]
         self._stored_mask[i] = True
-=======
-    @staticmethod
-    def get_named_item(output, item):
-        new_key_name = get_key_name(output.key) + "-" + str(item)
-        new_key = reset_key_name(output.key, new_key_name)
-        return delayed(operator.getitem)(output, item, dask_key_name=new_key)
->>>>>>> 2f9dcf24
 
 
 def to_output_dict(input_dict, **kwargs):
@@ -603,14 +577,9 @@
         self.reset(propagate=False)
 
     def acquire(self, n, starting=0, batch_size=None):
-<<<<<<< HEAD
         """
         Acquires values from the start or from starting index.
         Generates new ones if needed and updates the _generate_index.
-=======
-        """Acquires values from the start or from starting index.
-        Generates new ones if needed.
->>>>>>> 2f9dcf24
         """
         sl = slice(starting, starting+n)
         if self._generate_index < sl.stop:
@@ -626,15 +595,9 @@
         with_values = normalize_data_dict(with_values, n)
 
         # TODO: with_values cannot be used with already generated values
-<<<<<<< HEAD
         # Ensure store is filled up to `b`
         while len(self._delayed_outputs) < b:
             l = len(self._delayed_outputs)
-=======
-        # Ensure store is filled up to 'b'
-        while len(self._store) < b:
-            l = len(self._store)
->>>>>>> 2f9dcf24
             n_batch = min(b-l, batch_size)
             batch_sl = slice(l, l+n_batch)
             batch_values = None
@@ -650,13 +613,9 @@
         return self._delayed_outputs[sl]
 
     def get_slice(self, sl, with_values=None):
-<<<<<<< HEAD
         """
         This function is ensured to give a slice anywhere (already generated or not)
         Does not update _generate_index
-=======
-        """This function is ensured to give a slice anywhere (already generated or not)
->>>>>>> 2f9dcf24
         """
         # TODO: prevent using with_values with already generated values
         # Check if we need to generate new
@@ -804,16 +763,10 @@
         return observed
 
 
-<<<<<<< HEAD
-
 """
 ABC specific Operation nodes
 """
-=======
->>>>>>> 2f9dcf24
-
-"""ABC specific Operation nodes
-"""
+
 
 # For python simulators using numpy random variables
 def simulator_operation(simulator, vectorized, input_dict):
@@ -930,13 +883,8 @@
 
 
 def threshold_operation(threshold, input):
-<<<<<<< HEAD
     data = input['data'][0] < threshold
     return to_output_dict(input, data=data)
-=======
-    data = input["data"][0] < threshold
-    return to_output(input, data=data)
->>>>>>> 2f9dcf24
 
 
 class Threshold(Operation):
