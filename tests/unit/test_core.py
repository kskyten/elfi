import elfi
import numpy as np

<<<<<<< HEAD
=======
from functools import partial

from elfi.core import simulator_operation
from elfi.core import Node
from elfi.core import ObservedMixin

class MockSimulator():

    def __init__(self, rets):
        self.n_calls = 0
        self.n_ret = 0
        self.rets = rets

    def __call__(self, *data, n_sim=1, prng=None):
        self.n_calls += 1
        if prng is not None:
            prng.rand()
        ret = np.zeros((n_sim, ) + self.rets[0].shape)
        for i in range(n_sim):
            ret[i] = self.rets[self.n_ret]
            self.n_ret += 1
        return ret


class MockSequentialSimulator():

    def __init__(self, rets):
        self.n_calls = 0
        self.n_ret = 0
        self.rets = rets

    def __call__(self, *data, prng=None):
        self.n_calls += 1
        if prng is not None:
            prng.rand()
        ret = self.rets[self.n_ret]
        self.n_ret += 1
        return ret


class Test_simulator_operation():

    def test_vectorized(self):
        ret1 = np.array([5])
        ret2 = np.array([6])
        mock = MockSimulator([ret1, ret2])
        prng = np.random.RandomState(1234)
        input_dict = {
                "n": 2,
                "data": [np.atleast_2d([[1], [2]]),
                         np.atleast_2d([[3], [4]])],
                "random_state": prng.get_state()
                }
        output_dict = simulator_operation(mock, True, input_dict)
        prng.rand()
        print(output_dict)
        assert mock.n_calls == 1
        assert output_dict["n"] == 2
        assert np.array_equal(output_dict["data"], np.vstack((ret1, ret2)))
        new_state = prng.get_state()
        assert output_dict["random_state"][0] == new_state[0]
        assert np.array_equal(output_dict["random_state"][1], new_state[1])
        assert output_dict["random_state"][2] == new_state[2]
        assert output_dict["random_state"][3] == new_state[3]
        assert output_dict["random_state"][4] == new_state[4]

    def test_sequential(self):
        ret1 = np.array([5])
        ret2 = np.array([6])
        mock = MockSequentialSimulator([ret1, ret2])
        prng = np.random.RandomState(1234)
        input_dict = {
                "n": 2,
                "data": [np.atleast_2d([[1], [2]]),
                         np.atleast_2d([[3], [4]])],
                "random_state": prng.get_state()
                }
        output_dict = simulator_operation(mock, False, input_dict)
        prng.rand()
        prng.rand()
        print(output_dict)
        assert mock.n_calls == 2
        assert output_dict["n"] == 2
        assert np.array_equal(output_dict["data"], np.vstack((ret1, ret2)))
        new_state = prng.get_state()
        assert output_dict["random_state"][0] == new_state[0]
        assert np.array_equal(output_dict["random_state"][1], new_state[1])
        assert output_dict["random_state"][2] == new_state[2]
        assert output_dict["random_state"][3] == new_state[3]
        assert output_dict["random_state"][4] == new_state[4]

>>>>>>> 97437653

def test_node_data_sub_slicing():
    mu = elfi.Prior('mu', 'uniform', 0, 4)
    ar1 = mu.acquire(10).compute()
    ar2 = mu.acquire(5).compute()
    assert np.array_equal(ar1[0:5], ar2)

    ar3 = mu.acquire(20).compute()
    assert np.array_equal(ar1, ar3[0:10])


def test_generate_vs_acquire():
    mu = elfi.Prior('mu', 'uniform', 0, 4)
    ar1 = mu.acquire(10).compute()
    ar2 = mu.generate(5).compute()
    ar12 = mu.acquire(15).compute()
    assert np.array_equal(np.vstack((ar1, ar2)), ar12)


class Test_Node():
    def test_construction1(self):
        a = Node('a')
        assert a.name == 'a'
        assert a.parents == []
        assert a.children == []
        assert a.is_root()
        assert a.is_leaf()

    def test_construction(self):
        a = Node('a')
        b = Node('b')
        c = Node('c', b)
        d = Node('d', a, c)
        e = Node('e', d)
        f = Node('f', d, c)
        g = Node('g', e, f)
        assert b.is_root()
        assert c.parents == [b]
        assert d.parents == [a, c]
        assert g.parents == [e, f]
        assert b.children == [c]
        assert c.children == [d, f]
        assert g.is_leaf()

    def test_construction_add(self):
        b = Node('b')
        c = Node('c')
        d = Node('d')
        c.add_parent(b)
        assert c.parents == [b]
        assert b.children == [c]
        b._add_child(d)
        assert b.children == [c, d]
        assert d.parents == []  # _add_child doesn't call add_parent

    def test_construction_unique(self):
        b = Node('b')
        c = Node('c', b)
        c.add_parent(b)
        assert c.parents == [b]
        assert b.children == [c]

    def test_construction_add_index(self):
        b = Node('b')
        c = Node('c', b)
        d = Node('d')
        e = Node('e')
        c.add_parent(d, index=0, index_child=0)
        assert c.parents == [d, b]
        assert b.children == [c]
        assert d.children == [c]
        b._add_child(e, index=0)
        assert b.children == [e, c]
        assert e.parents == []  # _add_child doesn't call add_parent

    def test_construction_index_out_of_bounds(self):
        b = Node('b')
        c = Node('c')
        try:
            c.add_parent(b, index=13)
            b._add_child(c, index=13)
            assert False
        except ValueError:
            assert True

    def test_construction_acyclic(self):
        a = Node('a')
        b = Node('b', a)
        c = Node('c', b)
        try:
            a.add_parent(c)
            assert False
        except ValueError:
            assert True

    def test_family_tree(self):
        a = Node('a')
        b = Node('b')
        c = Node('c', b)
        d = Node('d', a, c)
        e = Node('e', d)
        f = Node('f', d, c)
        g = Node('g', e, f)
        assert a.descendants == [d, e, f, g]
        assert e.descendants == [g]
        assert g.descendants == []
        assert g.ancestors == [e, f, d, a, c, b]
        assert c.ancestors == [b]
        assert a.ancestors == []
        assert d.neighbours == [e, f, a, c]

    def test_component(self):
        a = Node('a')
        b = Node('b')
        c = Node('c', b)
        d = Node('d', a, c)
        e = Node('e', d)
        f = Node('f', d, c)
        g = Node('g', e, f)
        assert c.component == [c, b, d, f, e, g]
        assert g.component == [g, e, f, d, a, c, b]

    def test_remove_parent(self):
        a = Node('a')
        b = Node('b', a)
        c = Node('c', b)
        c.remove_parent(0)
        assert c.parents == []
        assert b.children == []
        b.remove_parent(a)
        assert b.parents == []
        assert a.children == []

    def test_remove(self):
        a = Node('a')
        b = Node('b')
        c = Node('c', a, b)
        d = Node('d', c)
        e = Node('e', c)
        c.remove(keep_parents=False, keep_children=False)
        assert c.children == []
        assert c.parents == []
        assert b.children == []
        assert e.parents == []

    def test_change_to(self):
        a = Node('a')
        b = Node('b')
        c = Node('c', a, b)
        d = Node('d', c)
        e = Node('e', c)
        f = Node('f')
        c_new = Node('c_new', a, f)
        c = c.change_to(c_new, transfer_parents=False, transfer_children=True)
        assert c.parents == [a, f]
        assert c.children == [d, e]
        c_new2 = Node('c_new2', a)
        c = c.change_to(c_new2, transfer_parents=True, transfer_children=False)
        assert c.parents == [a, f]
        assert c.children == []

    def test_none_parent(self):
        a = Node('a', None)
        assert a.parents == []


class Test_observed_mixin():

    def test_numpy_array_observation(self):
        np.random.seed(21273632)
        for i in range(20):
            n_dims = np.random.randint(1,5)
            dims = tuple([np.random.randint(1,5) for i in range(n_dims)])
            obs = np.zeros(dims)
            o = ObservedMixin("o", lambda x: x, None, observed=obs)
            assert o.observed.shape == (1, ) + dims
            assert o.observed.dtype == obs.dtype
            np.testing.assert_array_equal(o.observed[0], obs)

    def test_list_observation(self):
        # if list or tuple is passed as observation, it will be auto-converted to numpy array
        class MockClass():
            pass
        for obs, dtype, shape in [
                ([False], bool, (1,)),
                ((1, 2, 3), int, (3,)),
                ([1.2, 2.3], float, (2,)),
                ([(1,2), (2.3,3.4)], float, (2,2)),
                ([set((1,2))], object, (1,)),
                ([{1:2}, {2:4}], object, (2,)),
                ([1, MockClass()], object, (2,)),
                           ]:
            o = ObservedMixin("o", lambda x: x, None, observed=obs)
            assert o.observed.shape == (1,) + shape
            assert o.observed.dtype == dtype
            np.testing.assert_array_equal(o.observed[0], obs)

    def test_value_observation(self):
        # raw types are converted to at least 2d arrays
        class MockClass():
            pass
        for obs, dtype in [
                (123, int),
                (123.0, float),
                (False, bool),
                ({3:4}, object),
                (set((5,6)), object),
                (MockClass(), object),
                ("string", object),
                    ]:
            o = ObservedMixin("o", lambda x: x, None, observed=obs)
            assert o.observed.shape == (1,1)
            assert o.observed.dtype == dtype
            assert o.observed[0] == obs


class Test_numpy_interfaces():

    def test_simulator_summary_input_dimensions(self):
        np.random.seed(438763)
        for i in range(20):
            # dimensions
            n_samples = np.random.randint(1,5)
            n_in_dims = np.random.randint(1,5)
            in_dims = tuple([np.random.randint(1,5) for i in range(n_in_dims)])
            n_out_dims = np.random.randint(1,5)
            out_dims = tuple([np.random.randint(1,5) for i in range(n_out_dims)])
            # data
            ret = np.zeros((n_samples, ) + in_dims)
            obs = ret[0]
            # summary
            def mock_summary(x):
                exp_in_dims = in_dims
                if len(exp_in_dims) == 0:
                    exp_in_dims = (1,)
                if x.shape == (n_samples, ) + exp_in_dims:
                    # simulation data
                    return np.zeros((n_samples,) + out_dims)
                elif x.shape == (1,) + exp_in_dims:
                    # observation data
                    return np.zeros((1,) + out_dims)
                assert False
            # model
            for vec in [True, True]:
                if vec is True:
                    mock = MockSimulator(ret)
                else:
                    mock = MockSequentialSimulator(ret)
                si = elfi.Simulator("si", mock, None, observed=obs, vectorized=vec)
                su = elfi.Summary("su", mock_summary, si)
                res = su.generate(n_samples).compute()
                exp_out_dims = out_dims
                if len(exp_out_dims) == 0:
                    exp_out_dims = (1,)
                assert res.shape == (n_samples,) + exp_out_dims

    def test_summary_discrepancy_input_dimensions(self):
        np.random.seed(23876123)
        for i in range(20):
            # dimensions
            n_samples = np.random.randint(1,5)
            n_sum = np.random.randint(1,5)
            n_dims = [np.random.randint(1,5) for i in range(n_sum)]
            dims = [tuple([np.random.randint(1,5) for j in range(n_dims[i])]) for i in range(n_sum)]
            # data
            ret = np.zeros((n_samples, 1))
            obs = ret[0]
            # summary
            def mock_summary(i, x):
                return np.zeros((x.shape[0], ) + dims[i])
            # discrepancy
            def mock_discrepancy(x, y):
                assert len(x) == len(y) == n_sum
                for i in range(n_sum):
                    exp_dims = dims[i]
                    if len(exp_dims) == 0:
                        exp_dims = (1,)
                    assert y[i].shape == (1,) + exp_dims
                    assert x[i].shape == (n_samples,) + exp_dims
                return np.zeros((n_samples, 1))
            # model
            for vec in [True, True]:
                if vec is True:
                    mock = MockSimulator(ret)
                else:
                    mock = MockSequentialSimulator(ret)
                si = elfi.Simulator("si", mock, None, observed=obs, vectorized=vec)
                su = [elfi.Summary("su{}".format(i), partial(mock_summary, i), si) for i in range(n_sum)]
                di = elfi.Discrepancy("di", mock_discrepancy, *su)
                res = di.generate(n_samples).compute()
                assert res.shape == (n_samples, 1)
<|MERGE_RESOLUTION|>--- conflicted
+++ resolved
@@ -1,13 +1,12 @@
 import elfi
 import numpy as np
 
-<<<<<<< HEAD
-=======
 from functools import partial
 
 from elfi.core import simulator_operation
 from elfi.core import Node
 from elfi.core import ObservedMixin
+
 
 class MockSimulator():
 
@@ -43,7 +42,7 @@
         return ret
 
 
-class Test_simulator_operation():
+class TestSimulatorOperation():
 
     def test_vectorized(self):
         ret1 = np.array([5])
@@ -94,7 +93,6 @@
         assert output_dict["random_state"][3] == new_state[3]
         assert output_dict["random_state"][4] == new_state[4]
 
->>>>>>> 97437653
 
 def test_node_data_sub_slicing():
     mu = elfi.Prior('mu', 'uniform', 0, 4)
@@ -114,7 +112,7 @@
     assert np.array_equal(np.vstack((ar1, ar2)), ar12)
 
 
-class Test_Node():
+class TestNode():
     def test_construction1(self):
         a = Node('a')
         assert a.name == 'a'
@@ -261,7 +259,7 @@
         assert a.parents == []
 
 
-class Test_observed_mixin():
+class TestObservedMixin():
 
     def test_numpy_array_observation(self):
         np.random.seed(21273632)
@@ -311,7 +309,7 @@
             assert o.observed[0] == obs
 
 
-class Test_numpy_interfaces():
+class TestNumpyInterfaces():
 
     def test_simulator_summary_input_dimensions(self):
         np.random.seed(438763)
